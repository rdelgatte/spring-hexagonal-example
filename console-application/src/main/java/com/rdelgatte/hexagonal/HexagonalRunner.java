--- conflicted
+++ resolved
@@ -1,20 +1,13 @@
 package com.rdelgatte.hexagonal;
 
-<<<<<<< HEAD
-import static io.vavr.API.Set;
-=======
->>>>>>> a9d14345
 import static java.util.UUID.randomUUID;
 
 import com.rdelgatte.hexagonal.api.CustomerService;
 import com.rdelgatte.hexagonal.api.ProductService;
+import com.rdelgatte.hexagonal.domain.Customer;
 import com.rdelgatte.hexagonal.domain.Product;
-<<<<<<< HEAD
-import io.vavr.collection.Set;
-=======
 import io.vavr.CheckedFunction0;
 import io.vavr.control.Try;
->>>>>>> a9d14345
 import java.math.BigDecimal;
 import lombok.AllArgsConstructor;
 import lombok.extern.slf4j.Slf4j;
@@ -36,18 +29,9 @@
 
   @Override
   public void run(String... args) {
-<<<<<<< HEAD
-    Set<Product> products = Set(new Product(randomUUID(), "1", "Free product", BigDecimal.ZERO),
-        new Product(randomUUID(), "2", "Product we give you money to buy it", BigDecimal.valueOf(-1)),
-        new Product(randomUUID(), "3", "Real product", BigDecimal.valueOf(13.05)));
-    products.map(productService::createProduct);
-    productService.getAllProducts()
-        .map(Product::toString)
-        .forEach(log::info);
-=======
-    final Product product1 = new Product(randomUUID(), "1", "Free product", BigDecimal.valueOf(10.95));
+    final Product product1 = new Product(randomUUID(), "1", "Free product", BigDecimal.ZERO);
     final Product product2 = new Product(randomUUID(), "2", "Product we give you money to buy it",
-        BigDecimal.valueOf(20.50));
+        BigDecimal.valueOf(-20.50));
     final Product product3 = new Product(randomUUID(), "3", "Real product", BigDecimal.valueOf(13.05));
     productAction(() -> productService.createProduct(product1));
     productAction(() -> productService.createProduct(product2));
@@ -72,6 +56,5 @@
         .onFailure(throwable -> log.error(throwable.getMessage()))
         .map(Customer::toString)
         .onSuccess(log::info);
->>>>>>> a9d14345
   }
 }