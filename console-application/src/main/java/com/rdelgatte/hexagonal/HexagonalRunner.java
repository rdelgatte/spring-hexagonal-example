--- conflicted
+++ resolved
@@ -1,10 +1,7 @@
 package com.rdelgatte.hexagonal;
 
-<<<<<<< HEAD
-=======
 import static java.util.UUID.randomUUID;
 
->>>>>>> a9d14345
 import com.rdelgatte.hexagonal.api.CustomerService;
 import com.rdelgatte.hexagonal.api.ProductService;
 import com.rdelgatte.hexagonal.domain.Customer;
@@ -12,10 +9,6 @@
 import io.vavr.CheckedFunction0;
 import io.vavr.control.Try;
 import java.math.BigDecimal;
-<<<<<<< HEAD
-import java.util.UUID;
-=======
->>>>>>> a9d14345
 import lombok.AllArgsConstructor;
 import lombok.extern.slf4j.Slf4j;
 import org.springframework.boot.CommandLineRunner;
@@ -36,25 +29,6 @@
 
   @Override
   public void run(String... args) {
-<<<<<<< HEAD
-    productService.getAllProducts()
-        .map(Product::toString)
-        .forEach(log::info);
-    String anyLogin = "rdelgatte";
-    customerService.signUp(anyLogin);
-    productService.createProduct(new Product(UUID.randomUUID(), "01123", "ANY_LABEL_0123", BigDecimal.valueOf(120.90)));
-    productService.createProduct(new Product(UUID.randomUUID(), "01456", "ANY_LABEL_0456", BigDecimal.valueOf(130.90)));
-    productService.createProduct(new Product(UUID.randomUUID(), "01789", "ANY_LABEL_0789", BigDecimal.valueOf(150.90)));
-    productService.getAllProducts()
-        .map(Product::toString)
-        .forEach(log::info);
-    customerService.addProductToCart(anyLogin, "01123");
-    customerService.addProductToCart(anyLogin, "01456");
-    customerService.addProductToCart(anyLogin, "01789");
-    customerService.findCustomer(anyLogin)
-        .map(Customer::toString)
-        .forEach(log::info);
-=======
     final Product product1 = new Product(randomUUID(), "1", "Free product", BigDecimal.valueOf(10.95));
     final Product product2 = new Product(randomUUID(), "2", "Product we give you money to buy it",
         BigDecimal.valueOf(20.50));
@@ -82,6 +56,5 @@
         .onFailure(throwable -> log.error(throwable.getMessage()))
         .map(Customer::toString)
         .onSuccess(log::info);
->>>>>>> a9d14345
   }
 }