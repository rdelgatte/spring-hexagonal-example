spring:
  # Postgres configuration
  datasource:
    url: jdbc:postgresql://${PG_HOST}:${PG_PORT}/${PG_DB_NAME}
    username: ${PG_USER_NAME}
    password: ${PG_PASSWORD}

  jpa:
    properties:
      hibernate:
        # The SQL dialect makes Hibernate generate better SQL for the chosen database
        dialect: org.hibernate.dialect.PostgreSQL9Dialect
        # Disable contextual creation (clob) not required and jdbc does not implement it (see LobCreatorBuilder)
        jdbc:
          lob:
            non_contextual_creation: true
    # Hibernate ddl auto (create, create-drop, validate, update)
    hibernate:
      ddl-auto: update
logging:
<<<<<<< HEAD
  level.root: info
=======
  level.root: info
  pattern:
    console: "%clr(%-5p) %clr(--){blue} %clr(%m){faint}%n"
>>>>>>> a9d14345
<|MERGE_RESOLUTION|>--- conflicted
+++ resolved
@@ -1,27 +1,4 @@
-spring:
-  # Postgres configuration
-  datasource:
-    url: jdbc:postgresql://${PG_HOST}:${PG_PORT}/${PG_DB_NAME}
-    username: ${PG_USER_NAME}
-    password: ${PG_PASSWORD}
-
-  jpa:
-    properties:
-      hibernate:
-        # The SQL dialect makes Hibernate generate better SQL for the chosen database
-        dialect: org.hibernate.dialect.PostgreSQL9Dialect
-        # Disable contextual creation (clob) not required and jdbc does not implement it (see LobCreatorBuilder)
-        jdbc:
-          lob:
-            non_contextual_creation: true
-    # Hibernate ddl auto (create, create-drop, validate, update)
-    hibernate:
-      ddl-auto: update
 logging:
-<<<<<<< HEAD
-  level.root: info
-=======
   level.root: info
   pattern:
-    console: "%clr(%-5p) %clr(--){blue} %clr(%m){faint}%n"
->>>>>>> a9d14345
+    console: "%clr(%-5p) %clr(--){blue} %clr(%m){faint}%n"